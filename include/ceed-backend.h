// Copyright (c) 2017, Lawrence Livermore National Security, LLC. Produced at
// the Lawrence Livermore National Laboratory. LLNL-CODE-734707. All Rights
// reserved. See files LICENSE and NOTICE for details.
//
// This file is part of CEED, a collection of benchmarks, miniapps, software
// libraries and APIs for efficient high-order finite element and spectral
// element discretizations for exascale applications. For more information and
// source code availability see http://github.com/ceed.
//
// The CEED research is supported by the Exascale Computing Project 17-SC-20-SC,
// a collaborative effort of two U.S. Department of Energy organizations (Office
// of Science and the National Nuclear Security Administration) responsible for
// the planning and preparation of a capable exascale ecosystem, including
// software, applications, hardware, advanced system engineering and early
// testbed platforms, in support of the nation's exascale computing imperative.

/// @file
/// Public header for backend components of libCEED
#ifndef _ceed_backend_h
#define _ceed_backend_h

#include <ceed.h>
#include <stdbool.h>

#define CEED_INTERN CEED_EXTERN __attribute__((visibility ("hidden")))

#define CEED_MAX_RESOURCE_LEN 1024
#define CEED_ALIGN 64
#define CEED_COMPOSITE_MAX 16
#define CEED_EPSILON 1E-16

/// Handle for object handling TensorContraction
/// @ingroup CeedBasis
typedef struct CeedTensorContract_private *CeedTensorContract;

/* In the next 3 functions, p has to be the address of a pointer type, i.e. p
   has to be a pointer to a pointer. */
CEED_INTERN int CeedMallocArray(size_t n, size_t unit, void *p);
CEED_INTERN int CeedCallocArray(size_t n, size_t unit, void *p);
CEED_INTERN int CeedReallocArray(size_t n, size_t unit, void *p);
CEED_INTERN int CeedFree(void *p);

#define CeedChk(ierr) do { if (ierr) return ierr; } while (0)
/* Note that CeedMalloc and CeedCalloc will, generally, return pointers with
   different memory alignments: CeedMalloc returns pointers aligned at
   CEED_ALIGN bytes, while CeedCalloc uses the alignment of calloc. */
#define CeedMalloc(n, p) CeedMallocArray((n), sizeof(**(p)), p)
#define CeedCalloc(n, p) CeedCallocArray((n), sizeof(**(p)), p)
#define CeedRealloc(n, p) CeedReallocArray((n), sizeof(**(p)), p)

/// Handle for object describing CeedQFunction fields
/// @ingroup CeedQFunction
typedef struct CeedQFunctionField_private *CeedQFunctionField;
/// Handle for object describing CeedOperator fields
/// @ingroup CeedOperator
typedef struct CeedOperatorField_private *CeedOperatorField;

CEED_EXTERN int CeedRegister(const char *prefix,
                             int (*init)(const char *, Ceed),
                             unsigned int priority);

CEED_EXTERN int CeedGetParent(Ceed ceed, Ceed *parent);
CEED_EXTERN int CeedGetDelegate(Ceed ceed, Ceed *delegate);
CEED_EXTERN int CeedSetDelegate(Ceed ceed, Ceed delegate);
CEED_EXTERN int CeedGetObjectDelegate(Ceed ceed, Ceed *delegate,
                                      const char *objname);
CEED_EXTERN int CeedSetObjectDelegate(Ceed ceed, Ceed delegate,
                                      const char *objname);
CEED_EXTERN int CeedGetOperatorFallbackResource(Ceed ceed,
    const char **resource);
CEED_EXTERN int CeedSetOperatorFallbackResource(Ceed ceed,
    const char *resource);
CEED_EXTERN int CeedGetOperatorFallbackParentCeed(Ceed ceed, Ceed *parent);
CEED_EXTERN int CeedSetBackendFunction(Ceed ceed,
                                       const char *type, void *object,
                                       const char *fname, int (*f)());
CEED_EXTERN int CeedGetData(Ceed ceed, void **data);
CEED_EXTERN int CeedSetData(Ceed ceed, void **data);

CEED_EXTERN int CeedVectorGetCeed(CeedVector vec, Ceed *ceed);
CEED_EXTERN int CeedVectorGetState(CeedVector vec, uint64_t *state);
CEED_EXTERN int CeedVectorAddReference(CeedVector vec);
CEED_EXTERN int CeedVectorGetData(CeedVector vec, void **data);
CEED_EXTERN int CeedVectorSetData(CeedVector vec, void **data);

CEED_EXTERN int CeedElemRestrictionGetCeed(CeedElemRestriction rstr,
    Ceed *ceed);
<<<<<<< HEAD
CEED_EXTERN int CeedElemRestrictionGetIMode(CeedElemRestriction rstr,
    CeedInterlaceMode *Imode);
CEED_EXTERN int CeedElemRestrictionGetNumElements(CeedElemRestriction rstr,
    CeedInt *numelem);
CEED_EXTERN int CeedElemRestrictionGetElementSize(CeedElemRestriction rstr,
    CeedInt *elemsize);
CEED_EXTERN int CeedElemRestrictionGetNumNodes(CeedElemRestriction rstr,
    CeedInt *numnodes);
CEED_EXTERN int CeedElemRestrictionGetNumComponents(CeedElemRestriction rstr,
    CeedInt *numcomp);
CEED_EXTERN int CeedElemRestrictionGetNumBlocks(CeedElemRestriction rstr,
    CeedInt *numblk);
CEED_EXTERN int CeedElemRestrictionGetBlockSize(CeedElemRestriction rstr,
    CeedInt *blksize);
=======
>>>>>>> a61db904
CEED_EXTERN int CeedElemRestrictionGetData(CeedElemRestriction rstr,
    void **data);
CEED_EXTERN int CeedElemRestrictionSetData(CeedElemRestriction rstr,
    void **data);

CEED_EXTERN int CeedBasisGetCollocatedGrad(CeedBasis basis,
    CeedScalar *colograd1d);
CEED_EXTERN int CeedBasisGetCeed(CeedBasis basis, Ceed *ceed);
CEED_EXTERN int CeedBasisGetTensorStatus(CeedBasis basis, bool *tensor);
CEED_EXTERN int CeedBasisGetDimension(CeedBasis basis, CeedInt *dim);
CEED_EXTERN int CeedBasisGetNumComponents(CeedBasis basis, CeedInt *numcomp);
CEED_EXTERN int CeedBasisGetNumNodes1D(CeedBasis basis, CeedInt *P1d);
CEED_EXTERN int CeedBasisGetNumQuadraturePoints1D(CeedBasis basis,
    CeedInt *Q1d);
CEED_EXTERN int CeedBasisGetQRef(CeedBasis basis, CeedScalar **qref);
CEED_EXTERN int CeedBasisGetQWeights(CeedBasis basis, CeedScalar **qweight);
CEED_EXTERN int CeedBasisGetInterp(CeedBasis basis, CeedScalar **interp);
CEED_EXTERN int CeedBasisGetInterp1D(CeedBasis basis, CeedScalar **interp1d);
CEED_EXTERN int CeedBasisGetGrad(CeedBasis basis, CeedScalar **grad);
CEED_EXTERN int CeedBasisGetGrad1D(CeedBasis basis, CeedScalar **grad1d);
CEED_EXTERN int CeedBasisGetData(CeedBasis basis, void **data);
CEED_EXTERN int CeedBasisSetData(CeedBasis basis, void **data);

CEED_EXTERN int CeedBasisGetTopologyDimension(CeedElemTopology topo,
    CeedInt *dim);

CEED_EXTERN int CeedBasisGetTensorContract(CeedBasis basis,
    CeedTensorContract *contract);
CEED_EXTERN int CeedBasisSetTensorContract(CeedBasis basis,
    CeedTensorContract *contract);
CEED_EXTERN int CeedTensorContractCreate(Ceed ceed, CeedBasis basis,
    CeedTensorContract *contract);
CEED_EXTERN int CeedTensorContractApply(CeedTensorContract contract, CeedInt A,
                                        CeedInt B, CeedInt C, CeedInt J,
                                        const CeedScalar *t,
                                        CeedTransposeMode tmode,
                                        const CeedInt Add, const CeedScalar *u,
                                        CeedScalar *v);
CEED_EXTERN int CeedTensorContractGetCeed(CeedTensorContract contract,
    Ceed *ceed);
CEED_EXTERN int CeedTensorContractGetData(CeedTensorContract contract,
    void **data);
CEED_EXTERN int CeedTensorContractSetData(CeedTensorContract contract,
    void **data);
CEED_EXTERN int CeedTensorContractDestroy(CeedTensorContract *contract);

CEED_EXTERN int CeedQFunctionRegister(const char *, const char *, CeedInt,
                                      CeedQFunctionUser, int (*init)(Ceed, const char *, CeedQFunction));
CEED_EXTERN int CeedQFunctionGetCeed(CeedQFunction qf, Ceed *ceed);
CEED_EXTERN int CeedQFunctionGetVectorLength(CeedQFunction qf,
    CeedInt *vlength);
CEED_EXTERN int CeedQFunctionGetNumArgs(CeedQFunction qf,
                                        CeedInt *numinputfields,
                                        CeedInt *numoutputfields);
CEED_EXTERN int CeedQFunctionGetSourcePath(CeedQFunction qf, char **source);
CEED_EXTERN int CeedQFunctionGetUserFunction(CeedQFunction qf,
    CeedQFunctionUser *f);
CEED_EXTERN int CeedQFunctionGetContextSize(CeedQFunction qf, size_t *ctxsize);
CEED_EXTERN int CeedQFunctionGetContext(CeedQFunction qf, void **ctx);
CEED_EXTERN int CeedQFunctionGetInnerContext(CeedQFunction qf, void **ctx);
CEED_EXTERN int CeedQFunctionGetFortranStatus(CeedQFunction qf,
    bool *fortranstatus);
CEED_EXTERN int CeedQFunctionGetIdentityStatus(CeedQFunction qf,
    bool *identity);
CEED_EXTERN int CeedQFunctionGetData(CeedQFunction qf, void **data);
CEED_EXTERN int CeedQFunctionSetData(CeedQFunction qf, void **data);

CEED_EXTERN int CeedQFunctionGetFields(CeedQFunction qf,
                                       CeedQFunctionField **inputfields,
                                       CeedQFunctionField **outputfields);
CEED_EXTERN int CeedQFunctionFieldGetName(CeedQFunctionField qffield,
    char **fieldname);
CEED_EXTERN int CeedQFunctionFieldGetSize(CeedQFunctionField qffield,
    CeedInt *size);
CEED_EXTERN int CeedQFunctionFieldGetEvalMode(CeedQFunctionField qffield,
    CeedEvalMode *emode);

CEED_EXTERN int CeedOperatorGetCeed(CeedOperator op, Ceed *ceed);
CEED_EXTERN int CeedOperatorGetNumElements(CeedOperator op, CeedInt *numelem);
CEED_EXTERN int CeedOperatorGetNumQuadraturePoints(CeedOperator op,
    CeedInt *numqpts);
CEED_EXTERN int CeedOperatorGetNumArgs(CeedOperator op, CeedInt *numargs);
CEED_EXTERN int CeedOperatorGetSetupStatus(CeedOperator op, bool *setupdone);
CEED_EXTERN int CeedOperatorGetQFunction(CeedOperator op, CeedQFunction *qf);
CEED_EXTERN int CeedOperatorGetNumSub(CeedOperator op, CeedInt *numsub);
CEED_EXTERN int CeedOperatorGetSubList(CeedOperator op,
                                       CeedOperator **suboperators);
CEED_EXTERN int CeedOperatorGetData(CeedOperator op, void **data);
CEED_EXTERN int CeedOperatorSetData(CeedOperator op, void **data);
CEED_EXTERN int CeedOperatorSetSetupDone(CeedOperator op);

CEED_EXTERN int CeedOperatorGetFields(CeedOperator op,
                                      CeedOperatorField **inputfields,
                                      CeedOperatorField **outputfields);
CEED_EXTERN int CeedOperatorFieldGetElemRestriction(CeedOperatorField opfield,
    CeedElemRestriction *rstr);
CEED_EXTERN int CeedOperatorFieldGetBasis(CeedOperatorField opfield,
    CeedBasis *basis);
CEED_EXTERN int CeedOperatorFieldGetVector(CeedOperatorField opfield,
    CeedVector *vec);

CEED_INTERN int CeedMatrixMultiply(Ceed ceed, const CeedScalar *matA,
                                   const CeedScalar *matB, CeedScalar *matC,
                                   CeedInt m, CeedInt n, CeedInt kk);

#endif<|MERGE_RESOLUTION|>--- conflicted
+++ resolved
@@ -85,23 +85,6 @@
 
 CEED_EXTERN int CeedElemRestrictionGetCeed(CeedElemRestriction rstr,
     Ceed *ceed);
-<<<<<<< HEAD
-CEED_EXTERN int CeedElemRestrictionGetIMode(CeedElemRestriction rstr,
-    CeedInterlaceMode *Imode);
-CEED_EXTERN int CeedElemRestrictionGetNumElements(CeedElemRestriction rstr,
-    CeedInt *numelem);
-CEED_EXTERN int CeedElemRestrictionGetElementSize(CeedElemRestriction rstr,
-    CeedInt *elemsize);
-CEED_EXTERN int CeedElemRestrictionGetNumNodes(CeedElemRestriction rstr,
-    CeedInt *numnodes);
-CEED_EXTERN int CeedElemRestrictionGetNumComponents(CeedElemRestriction rstr,
-    CeedInt *numcomp);
-CEED_EXTERN int CeedElemRestrictionGetNumBlocks(CeedElemRestriction rstr,
-    CeedInt *numblk);
-CEED_EXTERN int CeedElemRestrictionGetBlockSize(CeedElemRestriction rstr,
-    CeedInt *blksize);
-=======
->>>>>>> a61db904
 CEED_EXTERN int CeedElemRestrictionGetData(CeedElemRestriction rstr,
     void **data);
 CEED_EXTERN int CeedElemRestrictionSetData(CeedElemRestriction rstr,
