--- conflicted
+++ resolved
@@ -19,9 +19,6 @@
         Self { ceed, ptr }
     }
 
-<<<<<<< HEAD
-    pub fn create_composite(ceed: &'a crate::Ceed) -> Self {
-=======
     pub fn apply(
         &self,
         input: &crate::vector::Vector,
@@ -55,7 +52,6 @@
     pub fn create_composite(
         ceed: &'a crate::Ceed,
     ) -> Self {
->>>>>>> b922097e
         let mut ptr = std::ptr::null_mut();
         unsafe { bind_ceed::CeedCompositeOperatorCreate(ceed.ptr, &mut ptr) };
         Self { ceed, ptr }
