--- conflicted
+++ resolved
@@ -23,7 +23,7 @@
 
 # Debugging
 vgcore*
-<<<<<<< HEAD
+*.json
 
 # Python
 dist
@@ -31,12 +31,9 @@
 .pytest_cache
 *cffi.so
 *cffi.dylib
-=======
-*.json
 
 # Editor Misc
 .history
 .vscode
 .ccls-cache
-.vim
->>>>>>> a61db904
+.vim