# Copyright (c) 2017, Lawrence Livermore National Security, LLC. Produced at
# the Lawrence Livermore National Laboratory. LLNL-CODE-734707. All Rights
# reserved. See files LICENSE and NOTICE for details.
#
# This file is part of CEED, a collection of benchmarks, miniapps, software
# libraries and APIs for efficient high-order finite element and spectral
# element discretizations for exascale applications. For more information and
# source code availability see http://github.com/ceed.
#
# The CEED research is supported by the Exascale Computing Project (17-SC-20-SC)
# a collaborative effort of two U.S. Department of Energy organizations (Office
# of Science and the National Nuclear Security Administration) responsible for
# the planning and preparation of a capable exascale ecosystem, including
# software, applications, hardware, advanced system engineering and early
# testbed platforms, in support of the nation's exascale computing imperative.

#!/bin/bash

###############################################################################
# Make script for Nek5000 examples
###############################################################################
## Nek5000 path
#NEK5K_DIR=

## CEED path
#CEED_DIR=

## Fortran compiler
#FC=

## C compiler
#CC=

## list of examples to make
EXAMPLES=ex1

###############################################################################
# DONT'T TOUCH WHAT FOLLOWS !!!
###############################################################################

# See if its just cleaning and if yes, clean and exit
if [[ "$#" -eq 1 && "$1" -eq "clean" ]]; then
    echo NEK clean
  if [[ -f ./makenek ]]; then
    printf "y\n" | ./makenek clean 2>&1 >> /dev/null
  fi
  rm makenek* ex1 ex1*log* SESSION.NAME 2> /dev/null
  find ./boxes -type d -regex ".*/b[0-9]+" -exec rm -rf "{}" \; 2>/dev/null
  exit 0
fi

<<<<<<< HEAD
: ${NEK5K_DIR:=`cd "../../../Nek5000"; pwd`}
=======
# Set defaults for the parameters
if [ -e $NEK5K_DIR/bin/makenek ]; then
  NEK5K_DIR:=`cd "../../../Nek5000"; pwd`
else
  exit 0
fi

# : ${NEK5K_DIR:=`cd "../../../Nek5000"; pwd`}
: ${CEED_DIR:=`cd "../../"; pwd`}
>>>>>>> a6c9b72e
: ${FC:="mpif77"}
: ${CC:="mpicc"}

# Exit if being sourced
if [[ "${#BASH_SOURCE[@]}" -gt 1 ]]; then
  return 0
fi

# Copy makenek from NEK5K_DIR/bin/
cp $NEK5K_DIR/bin/makenek .

sed -i.bak -e "s|^#FC=.*|FC=\"$FC\"|" \
    -e "s|^#CC=.*|CC=\"$CC\"|" \
    -e "s|^#SOURCE_ROOT=.*|SOURCE_ROOT=\"$NEK5K_DIR\"|" \
<<<<<<< HEAD
    -e "s|^#FFLAGS=.*|FFLAGS+=\"-I../../include\"|" \
    -e "s|^#USR_LFLAGS+=.*|USR_LFLAGS+=\"-L../../lib -lceed -fopenmp -lm\"|" makenek
=======
    -e "s|^#FFLAGS=.*|FFLAGS+=\"-I${CEED_DIR}/include\"|" \
    -e "s|^#USR_LFLAGS+=.*|USR_LFLAGS+=\"-L${CEED_DIR}/lib -lceed\"|" makenek
>>>>>>> a6c9b72e


# Build examples
for ex in $EXAMPLES; do
  echo "Building example: $ex ..."

  # makenek appends generated lines in SIZE, which we don't want versioned
  # So we copy SIZE.in to SIZE and use that with Nek5000. Once copied,
  # user can reuse the SIZE file till he clean the examples directory.
  if [[ ! -f SIZE ]]; then
    cp SIZE.in SIZE
  fi

  ./makenek ex1 2>&1 >> $ex.build.log

  if [[ ! -f ./nek5000 ]]; then
    echo "  Building $ex failed. See $ex.build.log for details."
  else
    mv ./nek5000 $ex
    echo "  Built $ex successfully. See $ex.build.log for details."
  fi
done<|MERGE_RESOLUTION|>--- conflicted
+++ resolved
@@ -1,3 +1,5 @@
+#!/bin/bash
+
 # Copyright (c) 2017, Lawrence Livermore National Security, LLC. Produced at
 # the Lawrence Livermore National Laboratory. LLNL-CODE-734707. All Rights
 # reserved. See files LICENSE and NOTICE for details.
@@ -13,8 +15,6 @@
 # the planning and preparation of a capable exascale ecosystem, including
 # software, applications, hardware, advanced system engineering and early
 # testbed platforms, in support of the nation's exascale computing imperative.
-
-#!/bin/bash
 
 ###############################################################################
 # Make script for Nek5000 examples
@@ -49,19 +49,13 @@
   exit 0
 fi
 
-<<<<<<< HEAD
-: ${NEK5K_DIR:=`cd "../../../Nek5000"; pwd`}
-=======
 # Set defaults for the parameters
-if [ -e $NEK5K_DIR/bin/makenek ]; then
+if [ ! -f $NEK5K_DIR/bin/makenek ]; then
   NEK5K_DIR:=`cd "../../../Nek5000"; pwd`
-else
-  exit 0
 fi
 
 # : ${NEK5K_DIR:=`cd "../../../Nek5000"; pwd`}
 : ${CEED_DIR:=`cd "../../"; pwd`}
->>>>>>> a6c9b72e
 : ${FC:="mpif77"}
 : ${CC:="mpicc"}
 
@@ -76,14 +70,8 @@
 sed -i.bak -e "s|^#FC=.*|FC=\"$FC\"|" \
     -e "s|^#CC=.*|CC=\"$CC\"|" \
     -e "s|^#SOURCE_ROOT=.*|SOURCE_ROOT=\"$NEK5K_DIR\"|" \
-<<<<<<< HEAD
-    -e "s|^#FFLAGS=.*|FFLAGS+=\"-I../../include\"|" \
-    -e "s|^#USR_LFLAGS+=.*|USR_LFLAGS+=\"-L../../lib -lceed -fopenmp -lm\"|" makenek
-=======
     -e "s|^#FFLAGS=.*|FFLAGS+=\"-I${CEED_DIR}/include\"|" \
-    -e "s|^#USR_LFLAGS+=.*|USR_LFLAGS+=\"-L${CEED_DIR}/lib -lceed\"|" makenek
->>>>>>> a6c9b72e
-
+    -e "s|^#USR_LFLAGS+=.*|USR_LFLAGS+=\"-L${CEED_DIR}/lib -lceed  -fopenmp -lm\"|" makenek
 
 # Build examples
 for ex in $EXAMPLES; do
