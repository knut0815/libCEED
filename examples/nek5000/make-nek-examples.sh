--- conflicted
+++ resolved
@@ -37,14 +37,6 @@
 ###############################################################################
 # DONT'T TOUCH WHAT FOLLOWS !!!
 ###############################################################################
-<<<<<<< HEAD
-# Set defaults for the parameters
-: ${NEK5K_DIR:=`cd "../../../Nek5000"; pwd`}
-: ${CEED_DIR:=`cd "../../"; pwd`}
-: ${FC:="mpif77"}
-: ${CC:="mpicc"}
-=======
->>>>>>> 67e83253
 
 # See if its just cleaning and if yes, clean and exit
 if [[ "$#" -eq 1 && "$1" -eq "clean" ]]; then
@@ -65,6 +57,7 @@
 fi
 
 # : ${NEK5K_DIR:=`cd "../../../Nek5000"; pwd`}
+: ${CEED_DIR:=`cd "../../"; pwd`}
 : ${FC:="mpif77"}
 : ${CC:="mpicc"}
 
